--- conflicted
+++ resolved
@@ -46,13 +46,11 @@
         Ok(None)
     }
 
-<<<<<<< HEAD
     pub fn get_allocated_memory_units(&self, _vm: &VirtualMachine) -> Result<usize, MemoryError> {
         return Ok(0);
-=======
+        
     pub fn get_memory_segment_addresses(&self) -> (&'static str, (isize, Option<usize>)) {
         ("output", (self.base, self.stop_ptr))
->>>>>>> e0bc0b79
     }
 }
 
@@ -65,10 +63,15 @@
 #[cfg(test)]
 mod tests {
     use super::*;
-<<<<<<< HEAD
     use crate::utils::test_utils::*;
-    use num_bigint::BigInt;
-    use num_bigint::Sign;
+    use crate::{
+        utils::test_utils::vm,
+        vm::{
+            errors::memory_errors::MemoryError, runners::builtin_runner::BuiltinRunner,
+            vm_core::VirtualMachine,
+        },
+    };
+    use num_bigint::{BigInt, Sign};
 
     #[test]
     fn get_memory_segment_addresses() {
@@ -78,16 +81,6 @@
 
         assert_eq!(builtin.get_allocated_memory_units(&vm), Ok(0));
     }
-=======
-    use crate::{
-        utils::test_utils::vm,
-        vm::{
-            errors::memory_errors::MemoryError, runners::builtin_runner::BuiltinRunner,
-            vm_core::VirtualMachine,
-        },
-    };
-    use num_bigint::{BigInt, Sign};
->>>>>>> e0bc0b79
 
     #[test]
     fn initialize_segments_for_output() {
