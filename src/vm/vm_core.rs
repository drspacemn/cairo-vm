--- conflicted
+++ resolved
@@ -2415,14 +2415,9 @@
 
         run_context!(vm, 0, 2, 2);
 
-<<<<<<< HEAD
-        assert_eq!(vm.run_context.pc, MaybeRelocatable::from((0, 0)));
-        assert_eq!(vm.run_context.ap, MaybeRelocatable::from((1, 2)));
-        let hint_processor = BuiltinHintProcessor::new_empty();
-=======
         assert_eq!(vm.run_context.pc, Relocatable::from((0, 0)));
         assert_eq!(vm.run_context.ap, 2);
->>>>>>> 880590d9
+        let hint_processor = BuiltinHintProcessor::new_empty();
         assert_eq!(
             vm.step(&hint_processor, exec_scopes_ref!(), &HashMap::new()),
             Ok(())
