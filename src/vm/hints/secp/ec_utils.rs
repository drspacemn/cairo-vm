--- conflicted
+++ resolved
@@ -25,12 +25,8 @@
 */
 pub fn ec_negate(
     vm_proxy: &mut VMProxy,
-<<<<<<< HEAD
     exec_scopes_proxy: &mut ExecutionScopesProxy,
-    ids: &HashMap<String, BigInt>,
-=======
     ids: &HashMap<String, usize>,
->>>>>>> dcb4cdb1
     hint_ap_tracking: Option<&ApTracking>,
 ) -> Result<(), VirtualMachineError> {
     //ids.point
@@ -61,12 +57,8 @@
 */
 pub fn compute_doubling_slope(
     vm_proxy: &mut VMProxy,
-<<<<<<< HEAD
     exec_scopes_proxy: &mut ExecutionScopesProxy,
-    ids: &HashMap<String, BigInt>,
-=======
     ids: &HashMap<String, usize>,
->>>>>>> dcb4cdb1
     hint_ap_tracking: Option<&ApTracking>,
 ) -> Result<(), VirtualMachineError> {
     //ids.point
@@ -110,12 +102,8 @@
 */
 pub fn compute_slope(
     vm_proxy: &mut VMProxy,
-<<<<<<< HEAD
     exec_scopes_proxy: &mut ExecutionScopesProxy,
-    ids: &HashMap<String, BigInt>,
-=======
     ids: &HashMap<String, usize>,
->>>>>>> dcb4cdb1
     hint_ap_tracking: Option<&ApTracking>,
 ) -> Result<(), VirtualMachineError> {
     //ids.point0
@@ -172,12 +160,8 @@
 */
 pub fn ec_double_assign_new_x(
     vm_proxy: &mut VMProxy,
-<<<<<<< HEAD
     exec_scopes_proxy: &mut ExecutionScopesProxy,
-    ids: &HashMap<String, BigInt>,
-=======
     ids: &HashMap<String, usize>,
->>>>>>> dcb4cdb1
     hint_ap_tracking: Option<&ApTracking>,
 ) -> Result<(), VirtualMachineError> {
     //ids.slope
@@ -252,12 +236,8 @@
 */
 pub fn fast_ec_add_assign_new_x(
     vm_proxy: &mut VMProxy,
-<<<<<<< HEAD
     exec_scopes_proxy: &mut ExecutionScopesProxy,
-    ids: &HashMap<String, BigInt>,
-=======
     ids: &HashMap<String, usize>,
->>>>>>> dcb4cdb1
     hint_ap_tracking: Option<&ApTracking>,
 ) -> Result<(), VirtualMachineError> {
     //ids.slope
