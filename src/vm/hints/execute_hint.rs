--- conflicted
+++ resolved
@@ -5,12 +5,8 @@
 use crate::types::instruction::Register;
 use crate::vm::errors::vm_errors::VirtualMachineError;
 use crate::vm::hints::hint_utils::{
-<<<<<<< HEAD
-    add_segment, assert_le_felt, is_nn, is_nn_out_of_range, unsigned_div_rem,
-=======
     add_segment, assert_le_felt, assert_nn, assert_not_equal, assert_not_zero, is_le_felt, is_nn,
-    is_nn_out_of_range, is_positive, split_int, split_int_assert_range, sqrt,
->>>>>>> 53465474
+    is_nn_out_of_range, is_positive, split_int, split_int_assert_range, sqrt, unsigned_div_rem,
 };
 use crate::vm::vm_core::VirtualMachine;
 
@@ -35,9 +31,6 @@
         Ok("memory[ap] = 0 if (ids.a % PRIME) <= (ids.b % PRIME) else 1") => is_le_felt(vm, ids),
         Ok("from starkware.cairo.common.math_utils import assert_integer\nassert_integer(ids.a)\nassert_integer(ids.b)\na = ids.a % PRIME\nb = ids.b % PRIME\nassert a <= b, f'a = {a} is not less than or equal to b = {b}.'\n\nids.small_inputs = int(\n    a < range_check_builtin.bound and (b - a) < range_check_builtin.bound)",
         ) => assert_le_felt(vm, ids),
-<<<<<<< HEAD
-        Ok("from starkware.cairo.common.math_utils import assert_integer\nassert_integer(ids.div)\nassert 0 < ids.div <= PRIME // range_check_builtin.bound, \\\n    f'div={hex(ids.div)} is out of the valid range.'\nids.q, ids.r = divmod(ids.value, ids.div)") => unsigned_div_rem(vm, ids),
-=======
         Ok("from starkware.cairo.common.math_utils import is_positive\nids.is_positive = 1 if is_positive(\n    value=ids.value, prime=PRIME, rc_bound=range_check_builtin.bound) else 0"
         ) => is_positive(vm, ids),
         Ok("assert ids.value == 0, 'split_int(): value is out of range.'"
@@ -52,7 +45,7 @@
         ) => sqrt(vm, ids),
         Ok("from starkware.cairo.common.math_utils import assert_integer\nassert_integer(ids.value)\nassert ids.value % PRIME != 0, f'assert_not_zero failed: {ids.value} = 0.'"
         ) => assert_not_zero(vm, ids),
->>>>>>> 53465474
+        Ok("from starkware.cairo.common.math_utils import assert_integer\nassert_integer(ids.div)\nassert 0 < ids.div <= PRIME // range_check_builtin.bound, \\\n    f'div={hex(ids.div)} is out of the valid range.'\nids.q, ids.r = divmod(ids.value, ids.div)") => unsigned_div_rem(vm, ids),
         Ok(hint_code) => Err(VirtualMachineError::UnknownHint(String::from(hint_code))),
         Err(_) => Err(VirtualMachineError::InvalidHintEncoding(
             vm.run_context.pc.clone(),
