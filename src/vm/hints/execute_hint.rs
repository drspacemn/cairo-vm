use std::collections::HashMap;

use num_bigint::BigInt;

use crate::serde::deserialize_program::ApTracking;
use crate::types::{hint_executor::HintExecutor, instruction::Register};
use crate::vm::errors::vm_errors::VirtualMachineError;
use crate::vm::hints::blake2s_utils::{
    blake2s_add_uint256, blake2s_add_uint256_bigend, compute_blake2s, finalize_blake2s,
};
use crate::vm::hints::dict_hint_utils::{
    default_dict_new, dict_new, dict_read, dict_squash_copy_dict, dict_squash_update_ptr,
    dict_update, dict_write,
};
use crate::vm::hints::find_element_hint::{find_element, search_sorted_lower};
use crate::vm::hints::hint_code;
use crate::vm::hints::hint_utils::{
    add_segment, enter_scope, exit_scope, memcpy_continue_copying, memcpy_enter_scope,
};
use crate::vm::hints::keccak_utils::{unsafe_keccak, unsafe_keccak_finalize};
use crate::vm::hints::math_utils::*;
use crate::vm::hints::memset_utils::{memset_continue_loop, memset_enter_scope};
use crate::vm::hints::pow_utils::pow;
use crate::vm::hints::set::set_add;
use crate::vm::hints::squash_dict_utils::{
    squash_dict, squash_dict_inner_assert_len_keys, squash_dict_inner_check_access_index,
    squash_dict_inner_continue_loop, squash_dict_inner_first_iteration,
    squash_dict_inner_len_assert, squash_dict_inner_next_key, squash_dict_inner_skip_loop,
    squash_dict_inner_used_accesses_assert,
};
use crate::vm::hints::uint256_utils::{
    split_64, uint256_add, uint256_signed_nn, uint256_sqrt, uint256_unsigned_div_rem,
};

use crate::vm::hints::cairo_keccak::keccak_hints::{
    block_permutation, cairo_keccak_finalize, compare_bytes_in_word_nondet,
    compare_keccak_full_rate_in_bytes_nondet, keccak_write_args,
};
use crate::vm::hints::secp::{
    bigint_utils::{bigint_to_uint256, nondet_bigint3},
    ec_utils::{
        compute_doubling_slope, compute_slope, ec_double_assign_new_x, ec_double_assign_new_y,
        ec_mul_inner, ec_negate, fast_ec_add_assign_new_x, fast_ec_add_assign_new_y,
    },
    field_utils::{
        is_zero_assign_scope_variables, is_zero_nondet, is_zero_pack, reduce, verify_zero,
    },
    signature::{div_mod_n_packed_divmod, div_mod_n_safe_div, get_point_from_x},
};
use crate::vm::hints::sha256_utils::{sha256_finalize, sha256_input, sha256_main};
use crate::vm::hints::usort::{
    usort_body, usort_enter_scope, verify_multiplicity_assert, verify_multiplicity_body,
    verify_usort,
};
use crate::vm::vm_core::{VMProxy, VirtualMachine};

#[derive(Debug, PartialEq, Clone)]
pub struct HintReference {
    pub register: Register,
    pub offset1: i32,
    pub offset2: i32,
    pub dereference: bool,
    pub inner_dereference: bool,
    pub ap_tracking_data: Option<ApTracking>,
    pub immediate: Option<BigInt>,
}

pub fn get_vm_proxy(vm: &mut VirtualMachine) -> VMProxy {
    VMProxy {
        memory: &mut vm.memory,
        segments: &mut vm.segments,
        run_context: &mut vm.run_context,
        exec_scopes: &mut vm.exec_scopes,
        dict_manager: &mut vm.dict_manager,
        builtin_runners: &vm.builtin_runners,
        references: &vm.references,
        prime: &vm.prime,
    }
}
impl HintReference {
    pub fn new_simple(offset1: i32) -> Self {
        HintReference {
            register: Register::FP,
            offset1,
            offset2: 0,
            inner_dereference: false,
            ap_tracking_data: None,
            immediate: None,
            dereference: true,
        }
    }

    pub fn new(offset1: i32, offset2: i32, inner_dereference: bool, dereference: bool) -> Self {
        HintReference {
            register: Register::FP,
            offset1,
            offset2,
            inner_dereference,
            ap_tracking_data: None,
            immediate: None,
            dereference,
        }
    }
}
pub struct BuiltinHintExecutor {}

impl HintExecutor for BuiltinHintExecutor {
    fn execute_hint(
        &self,
        vm_proxy: &mut VMProxy,
        code: &str,
        ids: &HashMap<String, BigInt>,
        ap_tracking: &ApTracking,
    ) -> Result<(), VirtualMachineError> {
        match code {
            hint_code::ADD_SEGMENT => add_segment(vm_proxy),
            hint_code::IS_NN => is_nn(vm_proxy, ids, None),
            hint_code::IS_NN_OUT_OF_RANGE => is_nn_out_of_range(vm_proxy, ids, None),
            hint_code::IS_LE_FELT => is_le_felt(vm_proxy, ids, None),
            hint_code::ASSERT_LE_FELT => assert_le_felt(vm_proxy, ids, None),
            hint_code::ASSERT_250_BITS => assert_250_bit(vm_proxy, ids, None),
            hint_code::IS_POSITIVE => is_positive(vm_proxy, ids, Some(ap_tracking)),
            hint_code::SPLIT_INT_ASSERT_RANGE => split_int_assert_range(vm_proxy, ids, None),
            hint_code::SPLIT_INT => split_int(vm_proxy, ids, None),
            hint_code::ASSERT_NOT_EQUAL => assert_not_equal(vm_proxy, ids, None),
            hint_code::ASSERT_NN => assert_nn(vm_proxy, ids, None),
            hint_code::SQRT => sqrt(vm_proxy, ids, None),
            hint_code::ASSERT_NOT_ZERO => assert_not_zero(vm_proxy, ids, None),
            hint_code::VM_EXIT_SCOPE => exit_scope(vm_proxy),
            hint_code::MEMCPY_ENTER_SCOPE => memcpy_enter_scope(vm_proxy, ids, Some(ap_tracking)),
            hint_code::MEMSET_ENTER_SCOPE => memset_enter_scope(vm_proxy, ids, Some(ap_tracking)),
            hint_code::MEMCPY_CONTINUE_COPYING => {
                memcpy_continue_copying(vm_proxy, ids, Some(ap_tracking))
            }
            hint_code::MEMSET_CONTINUE_LOOP => {
                memset_continue_loop(vm_proxy, ids, Some(ap_tracking))
            }
            hint_code::SPLIT_FELT => split_felt(vm_proxy, ids, None),
            hint_code::UNSIGNED_DIV_REM => unsigned_div_rem(vm_proxy, ids, None),
            hint_code::SIGNED_DIV_REM => signed_div_rem(vm_proxy, ids, None),
            hint_code::ASSERT_LT_FELT => assert_lt_felt(vm_proxy, ids, None),
            hint_code::FIND_ELEMENT => find_element(vm_proxy, ids, None),
            hint_code::SEARCH_SORTED_LOWER => search_sorted_lower(vm_proxy, ids, None),
            hint_code::POW => pow(vm_proxy, ids, Some(ap_tracking)),
            hint_code::SET_ADD => set_add(vm_proxy, ids, None),
            hint_code::DICT_NEW => dict_new(vm_proxy),
            hint_code::DICT_READ => dict_read(vm_proxy, ids, None),
            hint_code::DICT_WRITE => dict_write(vm_proxy, ids, None),
            hint_code::DEFAULT_DICT_NEW => default_dict_new(vm_proxy, ids, Some(ap_tracking)),
            hint_code::SQUASH_DICT_INNER_FIRST_ITERATION => {
                squash_dict_inner_first_iteration(vm_proxy, ids, Some(ap_tracking))
            }
            hint_code::USORT_ENTER_SCOPE => usort_enter_scope(vm_proxy),
            hint_code::USORT_BODY => usort_body(vm_proxy, ids, None),
            hint_code::USORT_VERIFY => verify_usort(vm_proxy, ids, None),
            hint_code::USORT_VERIFY_MULTIPLICITY_ASSERT => verify_multiplicity_assert(vm_proxy),
            hint_code::USORT_VERIFY_MULTIPLICITY_BODY => {
                verify_multiplicity_body(vm_proxy, ids, None)
            }
            hint_code::BLAKE2S_COMPUTE => compute_blake2s(vm_proxy, ids, Some(ap_tracking)),
            hint_code::VERIFY_ZERO => verify_zero(vm_proxy, ids, Some(ap_tracking)),
            hint_code::NONDET_BIGINT3 => nondet_bigint3(vm_proxy, ids, Some(ap_tracking)),
            hint_code::REDUCE => reduce(vm_proxy, ids, None),
            hint_code::BLAKE2S_FINALIZE => finalize_blake2s(vm_proxy, ids, Some(ap_tracking)),
            hint_code::BLAKE2S_ADD_UINT256 => blake2s_add_uint256(vm_proxy, ids, Some(ap_tracking)),
            hint_code::BLAKE2S_ADD_UINT256_BIGEND => {
                blake2s_add_uint256_bigend(vm_proxy, ids, Some(ap_tracking))
            }
            hint_code::UNSAFE_KECCAK => unsafe_keccak(vm_proxy, ids, None),
            hint_code::UNSAFE_KECCAK_FINALIZE => unsafe_keccak_finalize(vm_proxy, ids, None),
            hint_code::SQUASH_DICT_INNER_SKIP_LOOP => {
                squash_dict_inner_skip_loop(vm_proxy, ids, Some(ap_tracking))
            }
            hint_code::SQUASH_DICT_INNER_CHECK_ACCESS_INDEX => {
                squash_dict_inner_check_access_index(vm_proxy, ids, Some(ap_tracking))
            }
            hint_code::SQUASH_DICT_INNER_CONTINUE_LOOP => {
                squash_dict_inner_continue_loop(vm_proxy, ids, Some(ap_tracking))
            }
            hint_code::SQUASH_DICT_INNER_ASSERT_LEN_KEYS => {
                squash_dict_inner_assert_len_keys(vm_proxy)
            }
            hint_code::SQUASH_DICT_INNER_LEN_ASSERT => squash_dict_inner_len_assert(vm_proxy),
            hint_code::SQUASH_DICT_INNER_USED_ACCESSES_ASSERT => {
                squash_dict_inner_used_accesses_assert(vm_proxy, ids, Some(ap_tracking))
            }
            hint_code::SQUASH_DICT_INNER_NEXT_KEY => {
                squash_dict_inner_next_key(vm_proxy, ids, Some(ap_tracking))
            }
            hint_code::SQUASH_DICT => squash_dict(vm_proxy, ids, Some(ap_tracking)),
            hint_code::VM_ENTER_SCOPE => enter_scope(vm_proxy),
            hint_code::DICT_UPDATE => dict_update(vm_proxy, ids, None),
            hint_code::DICT_SQUASH_COPY_DICT => {
                dict_squash_copy_dict(vm_proxy, ids, Some(ap_tracking))
            }
            hint_code::DICT_SQUASH_UPDATE_PTR => {
                dict_squash_update_ptr(vm_proxy, ids, Some(ap_tracking))
            }
            hint_code::UINT256_ADD => uint256_add(vm_proxy, ids, None),
            hint_code::SPLIT_64 => split_64(vm_proxy, ids, None),
            hint_code::UINT256_SQRT => uint256_sqrt(vm_proxy, ids, None),
            hint_code::UINT256_SIGNED_NN => uint256_signed_nn(vm_proxy, ids, None),
            hint_code::UINT256_UNSIGNED_DIV_REM => uint256_unsigned_div_rem(vm_proxy, ids, None),
            hint_code::BIGINT_TO_UINT256 => bigint_to_uint256(vm_proxy, ids, None),
            hint_code::IS_ZERO_PACK => is_zero_pack(vm_proxy, ids, None),
            hint_code::IS_ZERO_NONDET => is_zero_nondet(vm_proxy),
            hint_code::IS_ZERO_ASSIGN_SCOPE_VARS => is_zero_assign_scope_variables(vm_proxy),
            hint_code::DIV_MOD_N_PACKED_DIVMOD => div_mod_n_packed_divmod(vm_proxy, ids, None),
            hint_code::DIV_MOD_N_SAFE_DIV => div_mod_n_safe_div(vm_proxy),
            hint_code::GET_POINT_FROM_X => get_point_from_x(vm_proxy, ids, Some(ap_tracking)),
            hint_code::EC_NEGATE => ec_negate(vm_proxy, ids, None),
            hint_code::EC_DOUBLE_SCOPE => compute_doubling_slope(vm_proxy, ids, None),
            hint_code::COMPUTE_SLOPE => compute_slope(vm_proxy, ids, None),
            hint_code::EC_DOUBLE_ASSIGN_NEW_X => {
                ec_double_assign_new_x(vm_proxy, ids, Some(ap_tracking))
            }
            hint_code::EC_DOUBLE_ASSIGN_NEW_Y => ec_double_assign_new_y(vm_proxy),
            hint_code::KECCAK_WRITE_ARGS => keccak_write_args(vm_proxy, ids, Some(ap_tracking)),
            hint_code::COMPARE_BYTES_IN_WORD_NONDET => {
                compare_bytes_in_word_nondet(vm_proxy, ids, None)
            }
<<<<<<< HEAD
=======
            hint_code::SQUASH_DICT => squash_dict(vm, ids, Some(ap_tracking)),
            hint_code::VM_ENTER_SCOPE => enter_scope(vm),
            hint_code::DICT_UPDATE => dict_update(vm, ids, None),
            hint_code::DICT_SQUASH_COPY_DICT => dict_squash_copy_dict(vm, ids, Some(ap_tracking)),
            hint_code::DICT_SQUASH_UPDATE_PTR => dict_squash_update_ptr(vm, ids, Some(ap_tracking)),
            hint_code::UINT256_ADD => uint256_add(vm, ids, None),
            hint_code::SPLIT_64 => split_64(vm, ids, None),
            hint_code::UINT256_SQRT => uint256_sqrt(vm, ids, None),
            hint_code::UINT256_SIGNED_NN => uint256_signed_nn(vm, ids, None),
            hint_code::UINT256_UNSIGNED_DIV_REM => uint256_unsigned_div_rem(vm, ids, None),
            hint_code::BIGINT_TO_UINT256 => bigint_to_uint256(vm, ids, None),
            hint_code::IS_ZERO_PACK => is_zero_pack(vm, ids, None),
            hint_code::IS_ZERO_NONDET => is_zero_nondet(vm),
            hint_code::IS_ZERO_ASSIGN_SCOPE_VARS => is_zero_assign_scope_variables(vm),
            hint_code::DIV_MOD_N_PACKED_DIVMOD => div_mod_n_packed_divmod(vm, ids, None),
            hint_code::DIV_MOD_N_SAFE_DIV => div_mod_n_safe_div(vm),
            hint_code::GET_POINT_FROM_X => get_point_from_x(vm, ids, Some(ap_tracking)),
            hint_code::EC_NEGATE => ec_negate(vm, ids, None),
            hint_code::EC_DOUBLE_SCOPE => compute_doubling_slope(vm, ids, None),
            hint_code::COMPUTE_SLOPE => compute_slope(vm, ids, None),
            hint_code::EC_DOUBLE_ASSIGN_NEW_X => ec_double_assign_new_x(vm, ids, Some(ap_tracking)),
            hint_code::EC_DOUBLE_ASSIGN_NEW_Y => ec_double_assign_new_y(vm),
            hint_code::SHA256_MAIN => sha256_main(vm, ids, Some(ap_tracking)),
            hint_code::SHA256_INPUT => sha256_input(vm, ids, None),
            hint_code::SHA256_FINALIZE => sha256_finalize(vm, ids, None),
            hint_code::KECCAK_WRITE_ARGS => keccak_write_args(vm, ids, Some(ap_tracking)),
            hint_code::COMPARE_BYTES_IN_WORD_NONDET => compare_bytes_in_word_nondet(vm, ids, None),
>>>>>>> 8af787af
            hint_code::COMPARE_KECCAK_FULL_RATE_IN_BYTES_NONDET => {
                compare_keccak_full_rate_in_bytes_nondet(vm_proxy, ids, None)
            }
            hint_code::BLOCK_PERMUTATION => block_permutation(vm_proxy, ids, None),
            hint_code::CAIRO_KECCAK_FINALIZE => cairo_keccak_finalize(vm_proxy, ids, None),
            hint_code::FAST_EC_ADD_ASSIGN_NEW_X => {
                fast_ec_add_assign_new_x(vm_proxy, ids, Some(ap_tracking))
            }
            hint_code::FAST_EC_ADD_ASSIGN_NEW_Y => fast_ec_add_assign_new_y(vm_proxy),
            hint_code::EC_MUL_INNER => ec_mul_inner(vm_proxy, ids, Some(ap_tracking)),
            code => Err(VirtualMachineError::UnknownHint(code.to_string())),
        }
    }
}

#[cfg(test)]
mod tests {
    use crate::bigint;
    use crate::types::exec_scope::PyValueType;
    use crate::types::relocatable::MaybeRelocatable;
    use crate::utils::test_utils::*;
    use crate::vm::errors::{exec_scope_errors::ExecScopeError, memory_errors::MemoryError};
    use num_bigint::{BigInt, Sign};

    use super::*;

    static HINT_EXECUTOR: BuiltinHintExecutor = BuiltinHintExecutor {};
    use crate::types::hint_executor::HintExecutor;

    #[test]
    fn run_alloc_hint_empty_memory() {
        let hint_code = "memory[ap] = segments.add()";
        let mut vm = vm!();
        //ids and references are not needed for this test
        let mut vm_proxy = get_vm_proxy(&mut vm);
        HINT_EXECUTOR
            .execute_hint(
                &mut vm_proxy,
                hint_code,
                &HashMap::new(),
                &ApTracking::new(),
            )
            .expect("Error while executing hint");
        //first new segment is added
        assert_eq!(vm.segments.num_segments, 1);
        //new segment base (0,0) is inserted into ap (0,0)
        assert_eq!(
            vm.memory.get(&MaybeRelocatable::from((0, 0))),
            Ok(Some(&MaybeRelocatable::from((0, 0))))
        );
    }

    #[test]
    fn run_alloc_hint_preset_memory() {
        let hint_code = "memory[ap] = segments.add()";
        let mut vm = vm!();
        //Add 3 segments to the memory
        for _ in 0..3 {
            vm.segments.add(&mut vm.memory, None);
        }
        vm.run_context.ap = MaybeRelocatable::from((2, 6));
        //ids and references are not needed for this test
        let mut vm_proxy = get_vm_proxy(&mut vm);
        HINT_EXECUTOR
            .execute_hint(
                &mut vm_proxy,
                hint_code,
                &HashMap::new(),
                &ApTracking::new(),
            )
            .expect("Error while executing hint");
        //Segment N°4 is added
        assert_eq!(vm.segments.num_segments, 4);
        //new segment base (3,0) is inserted into ap (2,6)
        assert_eq!(
            vm.memory.get(&MaybeRelocatable::from((2, 6))),
            Ok(Some(&MaybeRelocatable::from((3, 0))))
        );
    }

    #[test]
    fn run_alloc_hint_ap_is_not_empty() {
        let hint_code = "memory[ap] = segments.add()";
        let mut vm = vm!();
        //Add 3 segments to the memory
        for _ in 0..3 {
            vm.segments.add(&mut vm.memory, None);
        }
        vm.run_context.ap = MaybeRelocatable::from((2, 6));
        //Insert something into ap
        vm.memory
            .insert(
                &MaybeRelocatable::from((2, 6)),
                &MaybeRelocatable::from((2, 6)),
            )
            .unwrap();
        //ids and references are not needed for this test
        let mut vm_proxy = get_vm_proxy(&mut vm);
        assert_eq!(
            HINT_EXECUTOR.execute_hint(
                &mut vm_proxy,
                hint_code,
                &HashMap::new(),
                &ApTracking::new()
            ),
            Err(VirtualMachineError::MemoryError(
                MemoryError::InconsistentMemory(
                    MaybeRelocatable::from((2, 6)),
                    MaybeRelocatable::from((2, 6)),
                    MaybeRelocatable::from((3, 0))
                )
            ))
        );
    }

    #[test]
    fn run_unknown_hint() {
        let hint_code = "random_invalid_code";
        let mut vm = vm!();
        let mut vm_proxy = get_vm_proxy(&mut vm);
        assert_eq!(
            HINT_EXECUTOR.execute_hint(
                &mut vm_proxy,
                hint_code,
                &HashMap::new(),
                &ApTracking::new()
            ),
            Err(VirtualMachineError::UnknownHint(hint_code.to_string())),
        );
    }

    #[test]
    fn memcpy_enter_scope_valid() {
        let hint_code = "vm_enter_scope({'n': ids.len})";
        let mut vm = vm!();

        // initialize memory segments
        vm.segments.add(&mut vm.memory, None);

        // initialize fp
        vm.run_context.fp = MaybeRelocatable::from((0, 3));

        // insert ids.len into memory
        vm.memory
            .insert(
                &MaybeRelocatable::from((0, 1)),
                &MaybeRelocatable::from(bigint!(5)),
            )
            .unwrap();

        let mut ids = HashMap::<String, BigInt>::new();
        ids.insert(String::from("len"), bigint!(0));

        //Create references
        vm.references = HashMap::from([(0, HintReference::new_simple(-2))]);

        let mut vm_proxy = get_vm_proxy(&mut vm);
        assert!(HINT_EXECUTOR
            .execute_hint(&mut vm_proxy, hint_code, &ids, &ApTracking::new())
            .is_ok());
    }

    #[test]
    fn memcpy_enter_scope_invalid() {
        let hint_code = "vm_enter_scope({'n': ids.len})";
        let mut vm = vm!();

        // initialize memory segments
        vm.segments.add(&mut vm.memory, None);

        // initialize fp
        vm.run_context.fp = MaybeRelocatable::from((0, 3));

        // insert ids.len into memory
        // we insert a relocatable value in the address of ids.len so that it raises an error.
        vm.memory
            .insert(
                &MaybeRelocatable::from((0, 1)),
                &MaybeRelocatable::from((0, 0)),
            )
            .unwrap();

        let mut ids = HashMap::<String, BigInt>::new();
        ids.insert(String::from("len"), bigint!(0));

        // create references
        vm.references = HashMap::from([(0, HintReference::new_simple(-2))]);
        let mut vm_proxy = get_vm_proxy(&mut vm);
        assert_eq!(
            HINT_EXECUTOR.execute_hint(&mut vm_proxy, hint_code, &ids, &ApTracking::new()),
            Err(VirtualMachineError::ExpectedInteger(
                MaybeRelocatable::from((0, 1))
            ))
        );
    }

    #[test]
    fn memcpy_continue_copying_valid() {
        let hint_code = "n -= 1\nids.continue_copying = 1 if n > 0 else 0";
        let mut vm = vm!();

        // initialize memory segments
        vm.segments.add(&mut vm.memory, None);

        // initialize fp
        vm.run_context.fp = MaybeRelocatable::from((0, 3));

        // initialize vm scope with variable `n`
        vm.exec_scopes
            .assign_or_update_variable("n", PyValueType::BigInt(bigint!(1)));

        // initialize ids.continue_copying
        // we create a memory gap so that there is None in (0, 1), the actual addr of continue_copying
        vm.memory
            .insert(
                &MaybeRelocatable::from((0, 2)),
                &MaybeRelocatable::from(bigint!(5)),
            )
            .unwrap();

        let mut ids = HashMap::<String, BigInt>::new();
        ids.insert(String::from("continue_copying"), bigint!(0));

        // create references
        vm.references = HashMap::from([(0, HintReference::new_simple(-2))]);

        let mut vm_proxy = get_vm_proxy(&mut vm);
        assert!(HINT_EXECUTOR
            .execute_hint(&mut vm_proxy, hint_code, &ids, &ApTracking::new())
            .is_ok());
    }

    #[test]
    fn memcpy_continue_copying_variable_not_in_scope_error() {
        let hint_code = "n -= 1\nids.continue_copying = 1 if n > 0 else 0";
        let mut vm = vm!();

        // initialize memory segments
        vm.segments.add(&mut vm.memory, None);

        // initialize fp
        vm.run_context.fp = MaybeRelocatable::from((0, 3));

        // we don't initialize `n` now:
        /*  vm.exec_scopes
        .assign_or_update_variable("n", PyValueType::BigInt(bigint!(1)));  */

        // initialize ids.continue_copying
        // we create a memory gap so that there is None in (0, 1), the actual addr of continue_copying
        vm.memory
            .insert(
                &MaybeRelocatable::from((0, 2)),
                &MaybeRelocatable::from(bigint!(5)),
            )
            .unwrap();

        let mut ids = HashMap::<String, BigInt>::new();
        ids.insert(String::from("continue_copying"), bigint!(0));

        // create references
        vm.references = HashMap::from([(0, HintReference::new_simple(-2))]);
        let mut vm_proxy = get_vm_proxy(&mut vm);
        assert_eq!(
            HINT_EXECUTOR.execute_hint(&mut vm_proxy, hint_code, &ids, &ApTracking::new()),
            Err(VirtualMachineError::VariableNotInScopeError(
                "n".to_string()
            ))
        );
    }

    #[test]
    fn memcpy_continue_copying_insert_error() {
        let hint_code = "n -= 1\nids.continue_copying = 1 if n > 0 else 0";
        let mut vm = vm!();

        // initialize memory segments
        vm.segments.add(&mut vm.memory, None);

        // initialize fp
        vm.run_context.fp = MaybeRelocatable::from((0, 3));

        // initialize with variable `n`
        vm.exec_scopes
            .assign_or_update_variable("n", PyValueType::BigInt(bigint!(1)));

        // initialize ids.continue_copying
        // a value is written in the address so the hint cant insert value there
        vm.memory
            .insert(
                &MaybeRelocatable::from((0, 1)),
                &MaybeRelocatable::from(bigint!(5)),
            )
            .unwrap();

        let mut ids = HashMap::<String, BigInt>::new();
        ids.insert(String::from("continue_copying"), bigint!(0));

        // create references
        vm.references = HashMap::from([(0, HintReference::new_simple(-2))]);
        let mut vm_proxy = get_vm_proxy(&mut vm);
        assert_eq!(
            HINT_EXECUTOR.execute_hint(&mut vm_proxy, hint_code, &ids, &ApTracking::new()),
            Err(VirtualMachineError::MemoryError(
                MemoryError::InconsistentMemory(
                    MaybeRelocatable::from((0, 1)),
                    MaybeRelocatable::from(bigint!(5)),
                    MaybeRelocatable::from(bigint!(0))
                )
            ))
        );
    }

    #[test]
    fn exit_scope_valid() {
        let hint_code = "vm_exit_scope()";
        let mut vm = vm!();

        // create new vm scope with dummy variable
        vm.exec_scopes.enter_scope(HashMap::from([(
            String::from("a"),
            PyValueType::BigInt(bigint!(1)),
        )]));

        // initialize memory segments
        vm.segments.add(&mut vm.memory, None);
        let mut vm_proxy = get_vm_proxy(&mut vm);
        assert!(HINT_EXECUTOR
            .execute_hint(
                &mut vm_proxy,
                hint_code,
                &HashMap::new(),
                &ApTracking::new()
            )
            .is_ok());
    }

    #[test]
    fn exit_scope_invalid() {
        let hint_code = "vm_exit_scope()";
        let mut vm = vm!();

        // new vm scope is not created so that the hint raises an error:
        //vm.exec_scopes.enter_scope(HashMap::from([(String::from("a"), PyValueType::BigInt(bigint!(1)))]));

        // initialize memory segments
        vm.segments.add(&mut vm.memory, None);
        let mut vm_proxy = get_vm_proxy(&mut vm);
        assert_eq!(
            HINT_EXECUTOR.execute_hint(
                &mut vm_proxy,
                hint_code,
                &HashMap::new(),
                &ApTracking::new()
            ),
            Err(VirtualMachineError::MainScopeError(
                ExecScopeError::ExitMainScopeError
            ))
        );
    }

    #[test]
    fn run_enter_scope() {
        let hint_code = "vm_enter_scope()";
        //Create vm
        let mut vm = vm!();
        //Execute the hint
        let mut vm_proxy = get_vm_proxy(&mut vm);
        assert_eq!(
            HINT_EXECUTOR.execute_hint(
                &mut vm_proxy,
                hint_code,
                &HashMap::new(),
                &ApTracking::default()
            ),
            Ok(())
        );
        //Check exec_scopes
        let expected_scope = vec![HashMap::new(), HashMap::new()];
        assert_eq!(vm.exec_scopes.data, expected_scope)
    }

    #[test]
    fn unsafe_keccak_valid() {
        let hint_code = "from eth_hash.auto import keccak\n\ndata, length = ids.data, ids.length\n\nif '__keccak_max_size' in globals():\n    assert length <= __keccak_max_size, \\\n        f'unsafe_keccak() can only be used with length<={__keccak_max_size}. ' \\\n        f'Got: length={length}.'\n\nkeccak_input = bytearray()\nfor word_i, byte_i in enumerate(range(0, length, 16)):\n    word = memory[data + word_i]\n    n_bytes = min(16, length - byte_i)\n    assert 0 <= word < 2 ** (8 * n_bytes)\n    keccak_input += word.to_bytes(n_bytes, 'big')\n\nhashed = keccak(keccak_input)\nids.high = int.from_bytes(hashed[:16], 'big')\nids.low = int.from_bytes(hashed[16:32], 'big')";
        let mut vm = vm!();

        // initialize memory segments
        vm.segments.add(&mut vm.memory, None);
        vm.segments.add(&mut vm.memory, None);

        // initialize fp
        vm.run_context.fp = MaybeRelocatable::from((0, 4));

        // insert ids.len into memory
        vm.memory
            // length
            .insert(
                &MaybeRelocatable::from((0, 1)),
                &MaybeRelocatable::from(bigint!(3)),
            )
            .unwrap();

        vm.memory
            // data
            .insert(
                &MaybeRelocatable::from((1, 0)),
                &MaybeRelocatable::from(bigint!(1)),
            )
            .unwrap();

        vm.memory
            .insert(
                &MaybeRelocatable::from((1, 1)),
                &MaybeRelocatable::from(bigint!(1)),
            )
            .unwrap();

        vm.memory
            .insert(
                &MaybeRelocatable::from((1, 2)),
                &MaybeRelocatable::from(bigint!(1)),
            )
            .unwrap();

        vm.memory
            // pointer to data
            .insert(
                &MaybeRelocatable::from((0, 2)),
                &MaybeRelocatable::from((1, 0)),
            )
            .unwrap();

        vm.memory
            // we create a memory gap in (0, 3) and (0, 4)
            .insert(
                &MaybeRelocatable::from((0, 5)),
                &MaybeRelocatable::from(bigint!(0)),
            )
            .unwrap();

        let mut ids = HashMap::<String, BigInt>::new();
        ids.insert(String::from("length"), bigint!(0));
        ids.insert(String::from("data"), bigint!(1));
        ids.insert(String::from("high"), bigint!(2));
        ids.insert(String::from("low"), bigint!(3));

        vm.exec_scopes
            .assign_or_update_variable("__keccak_max_size", PyValueType::BigInt(bigint!(500)));

        //Create references
        vm.references = HashMap::from([
            (0, HintReference::new_simple(-3)),
            (
                1,
                HintReference {
                    dereference: true,
                    register: Register::FP,
                    offset1: -2,
                    offset2: 0,
                    inner_dereference: false,
                    ap_tracking_data: None,
                    immediate: None,
                },
            ),
            (
                2,
                HintReference {
                    dereference: true,
                    register: Register::FP,
                    offset1: -1,
                    offset2: 0,
                    inner_dereference: false,
                    ap_tracking_data: None,
                    immediate: None,
                },
            ),
            (3, HintReference::new_simple(0)),
        ]);

        let mut vm_proxy = get_vm_proxy(&mut vm);
        assert!(HINT_EXECUTOR
            .execute_hint(&mut vm_proxy, hint_code, &ids, &ApTracking::new())
            .is_ok());
    }

    #[test]
    fn unsafe_keccak_max_size() {
        let hint_code = "from eth_hash.auto import keccak\n\ndata, length = ids.data, ids.length\n\nif '__keccak_max_size' in globals():\n    assert length <= __keccak_max_size, \\\n        f'unsafe_keccak() can only be used with length<={__keccak_max_size}. ' \\\n        f'Got: length={length}.'\n\nkeccak_input = bytearray()\nfor word_i, byte_i in enumerate(range(0, length, 16)):\n    word = memory[data + word_i]\n    n_bytes = min(16, length - byte_i)\n    assert 0 <= word < 2 ** (8 * n_bytes)\n    keccak_input += word.to_bytes(n_bytes, 'big')\n\nhashed = keccak(keccak_input)\nids.high = int.from_bytes(hashed[:16], 'big')\nids.low = int.from_bytes(hashed[16:32], 'big')";
        let mut vm = vm!();

        // initialize memory segments
        vm.segments.add(&mut vm.memory, None);
        vm.segments.add(&mut vm.memory, None);

        // initialize fp
        vm.run_context.fp = MaybeRelocatable::from((0, 4));

        // insert ids.len into memory
        vm.memory
            // length
            .insert(
                &MaybeRelocatable::from((0, 1)),
                &MaybeRelocatable::from(bigint!(5)),
            )
            .unwrap();

        vm.memory
            // data
            .insert(
                &MaybeRelocatable::from((1, 0)),
                &MaybeRelocatable::from(bigint!(1)),
            )
            .unwrap();

        vm.memory
            .insert(
                &MaybeRelocatable::from((1, 1)),
                &MaybeRelocatable::from(bigint!(1)),
            )
            .unwrap();

        vm.memory
            .insert(
                &MaybeRelocatable::from((1, 2)),
                &MaybeRelocatable::from(bigint!(1)),
            )
            .unwrap();

        vm.memory
            // pointer to data
            .insert(
                &MaybeRelocatable::from((0, 2)),
                &MaybeRelocatable::from((1, 0)),
            )
            .unwrap();

        vm.memory
            // we create a memory gap in (0, 3) and (0, 4)
            .insert(
                &MaybeRelocatable::from((0, 5)),
                &MaybeRelocatable::from(bigint!(0)),
            )
            .unwrap();

        let mut ids = HashMap::<String, BigInt>::new();
        ids.insert(String::from("length"), bigint!(0));
        ids.insert(String::from("data"), bigint!(1));
        ids.insert(String::from("high"), bigint!(2));
        ids.insert(String::from("low"), bigint!(3));

        vm.exec_scopes
            .assign_or_update_variable("__keccak_max_size", PyValueType::BigInt(bigint!(2)));

        //Create references
        vm.references = HashMap::from([
            (0, HintReference::new_simple(-3)),
            (
                1,
                HintReference {
                    dereference: true,
                    register: Register::FP,
                    offset1: -2,
                    offset2: 0,
                    inner_dereference: false,
                    ap_tracking_data: None,
                    immediate: None,
                },
            ),
            (
                2,
                HintReference {
                    dereference: true,
                    register: Register::FP,
                    offset1: -1,
                    offset2: 0,
                    inner_dereference: false,
                    ap_tracking_data: None,
                    immediate: None,
                },
            ),
            (3, HintReference::new_simple(0)),
        ]);
        let mut vm_proxy = get_vm_proxy(&mut vm);
        assert_eq!(
            HINT_EXECUTOR.execute_hint(&mut vm_proxy, hint_code, &ids, &ApTracking::new()),
            Err(VirtualMachineError::KeccakMaxSize(bigint!(5), bigint!(2)))
        );
    }

    #[test]
    fn unsafe_keccak_invalid_input_length() {
        let hint_code = "from eth_hash.auto import keccak\n\ndata, length = ids.data, ids.length\n\nif '__keccak_max_size' in globals():\n    assert length <= __keccak_max_size, \\\n        f'unsafe_keccak() can only be used with length<={__keccak_max_size}. ' \\\n        f'Got: length={length}.'\n\nkeccak_input = bytearray()\nfor word_i, byte_i in enumerate(range(0, length, 16)):\n    word = memory[data + word_i]\n    n_bytes = min(16, length - byte_i)\n    assert 0 <= word < 2 ** (8 * n_bytes)\n    keccak_input += word.to_bytes(n_bytes, 'big')\n\nhashed = keccak(keccak_input)\nids.high = int.from_bytes(hashed[:16], 'big')\nids.low = int.from_bytes(hashed[16:32], 'big')";
        let mut vm = vm!();

        // initialize memory segments
        vm.segments.add(&mut vm.memory, None);
        vm.segments.add(&mut vm.memory, None);

        // initialize fp
        vm.run_context.fp = MaybeRelocatable::from((0, 4));

        // insert ids.len into memory
        vm.memory
            // length
            .insert(
                &MaybeRelocatable::from((0, 1)),
                &MaybeRelocatable::from(bigint!(18446744073709551616_i128)),
            )
            .unwrap();

        vm.memory
            // data
            .insert(
                &MaybeRelocatable::from((1, 0)),
                &MaybeRelocatable::from(bigint!(1)),
            )
            .unwrap();

        vm.memory
            .insert(
                &MaybeRelocatable::from((1, 1)),
                &MaybeRelocatable::from(bigint!(1)),
            )
            .unwrap();

        vm.memory
            .insert(
                &MaybeRelocatable::from((1, 2)),
                &MaybeRelocatable::from(bigint!(1)),
            )
            .unwrap();

        vm.memory
            // pointer to data
            .insert(
                &MaybeRelocatable::from((0, 2)),
                &MaybeRelocatable::from((1, 0)),
            )
            .unwrap();

        vm.memory
            // we create a memory gap in (0, 3) and (0, 4)
            .insert(
                &MaybeRelocatable::from((0, 5)),
                &MaybeRelocatable::from(bigint!(0)),
            )
            .unwrap();

        let mut ids = HashMap::<String, BigInt>::new();
        ids.insert(String::from("length"), bigint!(0));
        ids.insert(String::from("data"), bigint!(1));
        ids.insert(String::from("high"), bigint!(2));
        ids.insert(String::from("low"), bigint!(3));

        //Create references
        vm.references = HashMap::from([
            (0, HintReference::new_simple(-3)),
            (
                1,
                HintReference {
                    dereference: true,
                    register: Register::FP,
                    offset1: -2,
                    offset2: 0,
                    inner_dereference: false,
                    ap_tracking_data: None,
                    immediate: None,
                },
            ),
            (
                2,
                HintReference {
                    dereference: true,
                    register: Register::FP,
                    offset1: -1,
                    offset2: 0,
                    inner_dereference: false,
                    ap_tracking_data: None,
                    immediate: None,
                },
            ),
            (3, HintReference::new_simple(0)),
        ]);

        let mut vm_proxy = get_vm_proxy(&mut vm);
        assert!(HINT_EXECUTOR
            .execute_hint(&mut vm_proxy, hint_code, &ids, &ApTracking::new())
            .is_err());
    }

    #[test]
    fn unsafe_keccak_invalid_word_size() {
        let hint_code = "from eth_hash.auto import keccak\n\ndata, length = ids.data, ids.length\n\nif '__keccak_max_size' in globals():\n    assert length <= __keccak_max_size, \\\n        f'unsafe_keccak() can only be used with length<={__keccak_max_size}. ' \\\n        f'Got: length={length}.'\n\nkeccak_input = bytearray()\nfor word_i, byte_i in enumerate(range(0, length, 16)):\n    word = memory[data + word_i]\n    n_bytes = min(16, length - byte_i)\n    assert 0 <= word < 2 ** (8 * n_bytes)\n    keccak_input += word.to_bytes(n_bytes, 'big')\n\nhashed = keccak(keccak_input)\nids.high = int.from_bytes(hashed[:16], 'big')\nids.low = int.from_bytes(hashed[16:32], 'big')";
        let mut vm = vm!();

        // initialize memory segments
        vm.segments.add(&mut vm.memory, None);
        vm.segments.add(&mut vm.memory, None);

        // initialize fp
        vm.run_context.fp = MaybeRelocatable::from((0, 4));

        // insert ids.len into memory
        vm.memory
            // length
            .insert(
                &MaybeRelocatable::from((0, 1)),
                &MaybeRelocatable::from(bigint!(3)),
            )
            .unwrap();

        vm.memory
            // data
            .insert(
                &MaybeRelocatable::from((1, 0)),
                &MaybeRelocatable::from(bigint!(-1)),
            )
            .unwrap();

        vm.memory
            .insert(
                &MaybeRelocatable::from((1, 1)),
                &MaybeRelocatable::from(bigint!(1)),
            )
            .unwrap();

        vm.memory
            .insert(
                &MaybeRelocatable::from((1, 2)),
                &MaybeRelocatable::from(bigint!(1)),
            )
            .unwrap();

        vm.memory
            // pointer to data
            .insert(
                &MaybeRelocatable::from((0, 2)),
                &MaybeRelocatable::from((1, 0)),
            )
            .unwrap();

        vm.memory
            // we create a memory gap in (0, 3) and (0, 4)
            .insert(
                &MaybeRelocatable::from((0, 5)),
                &MaybeRelocatable::from(bigint!(0)),
            )
            .unwrap();

        let mut ids = HashMap::<String, BigInt>::new();
        ids.insert(String::from("length"), bigint!(0));
        ids.insert(String::from("data"), bigint!(1));
        ids.insert(String::from("high"), bigint!(2));
        ids.insert(String::from("low"), bigint!(3));

        vm.exec_scopes
            .assign_or_update_variable("__keccak_max_size", PyValueType::BigInt(bigint!(10)));

        //Create references
        vm.references = HashMap::from([
            (0, HintReference::new_simple(-3)),
            (
                1,
                HintReference {
                    dereference: true,
                    register: Register::FP,
                    offset1: -2,
                    offset2: 0,
                    inner_dereference: false,
                    ap_tracking_data: None,
                    immediate: None,
                },
            ),
            (
                2,
                HintReference {
                    dereference: true,
                    register: Register::FP,
                    offset1: -1,
                    offset2: 0,
                    inner_dereference: false,
                    ap_tracking_data: None,
                    immediate: None,
                },
            ),
            (3, HintReference::new_simple(0)),
        ]);
        let mut vm_proxy = get_vm_proxy(&mut vm);
        assert_eq!(
            HINT_EXECUTOR.execute_hint(&mut vm_proxy, hint_code, &ids, &ApTracking::new()),
            Err(VirtualMachineError::InvalidWordSize(bigint!(-1)))
        );
    }

    #[test]
    fn unsafe_keccak_finalize_valid() {
        let hint_code = "from eth_hash.auto import keccak\nkeccak_input = bytearray()\nn_elms = ids.keccak_state.end_ptr - ids.keccak_state.start_ptr\nfor word in memory.get_range(ids.keccak_state.start_ptr, n_elms):\n    keccak_input += word.to_bytes(16, 'big')\nhashed = keccak(keccak_input)\nids.high = int.from_bytes(hashed[:16], 'big')\nids.low = int.from_bytes(hashed[16:32], 'big')";
        let mut vm = vm!();

        // initialize memory segments
        vm.segments.add(&mut vm.memory, None);

        // initialize fp
        vm.run_context.fp = MaybeRelocatable::from((0, 9));

        vm.memory
            // pointer to keccak_state
            .insert(
                &MaybeRelocatable::from((0, 1)),
                &MaybeRelocatable::from((0, 2)),
            )
            .unwrap();

        vm.memory
            // field start_ptr of keccak_state
            .insert(
                &MaybeRelocatable::from((0, 2)),
                &MaybeRelocatable::from((0, 4)),
            )
            .unwrap();

        vm.memory
            // field end_ptr of keccak_state
            .insert(
                &MaybeRelocatable::from((0, 3)),
                &MaybeRelocatable::from((0, 5)),
            )
            .unwrap();

        vm.memory
            // the number that is pointed to by start_pointer
            .insert(
                &MaybeRelocatable::from((0, 4)),
                &MaybeRelocatable::from(bigint!(1)),
            )
            .unwrap();

        vm.memory
            // the number that is pointed to by end_pointer
            .insert(
                &MaybeRelocatable::from((0, 5)),
                &MaybeRelocatable::from(bigint!(2)),
            )
            .unwrap();

        vm.memory
            // we create a memory gap in (0, 6) and (0, 7)
            // for high and low variables
            .insert(
                &MaybeRelocatable::from((0, 8)),
                &MaybeRelocatable::from(bigint!(0)),
            )
            .unwrap();

        let mut ids = HashMap::<String, BigInt>::new();
        ids.insert(String::from("keccak_state"), bigint!(0));
        ids.insert(String::from("high"), bigint!(1));
        ids.insert(String::from("low"), bigint!(2));

        //Create references
        vm.references = HashMap::from([
            (
                0,
                HintReference {
                    dereference: true,
                    register: Register::FP,
                    offset1: -7,
                    offset2: 0,
                    inner_dereference: false,
                    ap_tracking_data: None,
                    immediate: None,
                },
            ),
            (1, HintReference::new_simple(-3)),
            (
                2,
                HintReference {
                    dereference: true,
                    register: Register::FP,
                    offset1: -2,
                    offset2: 0,
                    inner_dereference: false,
                    ap_tracking_data: None,
                    immediate: None,
                },
            ),
        ]);

        let mut vm_proxy = get_vm_proxy(&mut vm);
        assert!(HINT_EXECUTOR
            .execute_hint(&mut vm_proxy, hint_code, &ids, &ApTracking::new())
            .is_ok());
    }

    #[test]
    fn unsafe_keccak_finalize_nones_in_range() {
        let hint_code = "from eth_hash.auto import keccak\nkeccak_input = bytearray()\nn_elms = ids.keccak_state.end_ptr - ids.keccak_state.start_ptr\nfor word in memory.get_range(ids.keccak_state.start_ptr, n_elms):\n    keccak_input += word.to_bytes(16, 'big')\nhashed = keccak(keccak_input)\nids.high = int.from_bytes(hashed[:16], 'big')\nids.low = int.from_bytes(hashed[16:32], 'big')";
        let mut vm = vm!();

        // initialize memory segments
        vm.segments.add(&mut vm.memory, None);

        // initialize fp
        vm.run_context.fp = MaybeRelocatable::from((0, 9));

        vm.memory
            // pointer to keccak_state
            .insert(
                &MaybeRelocatable::from((0, 1)),
                &MaybeRelocatable::from((0, 2)),
            )
            .unwrap();

        vm.memory
            // field start_ptr of keccak_state
            .insert(
                &MaybeRelocatable::from((0, 2)),
                &MaybeRelocatable::from((0, 4)),
            )
            .unwrap();

        vm.memory
            // field end_ptr of keccak_state
            .insert(
                &MaybeRelocatable::from((0, 3)),
                &MaybeRelocatable::from((0, 5)),
            )
            .unwrap();

        vm.memory
            // the number that is pointed to by end_pointer
            // we create a gap in (0, 4)
            .insert(
                &MaybeRelocatable::from((0, 5)),
                &MaybeRelocatable::from(bigint!(2)),
            )
            .unwrap();

        vm.memory
            // we create a memory gap in (0, 6) and (0, 7)
            // for high and low variables
            .insert(
                &MaybeRelocatable::from((0, 8)),
                &MaybeRelocatable::from(bigint!(0)),
            )
            .unwrap();

        let mut ids = HashMap::<String, BigInt>::new();
        ids.insert(String::from("keccak_state"), bigint!(0));
        ids.insert(String::from("high"), bigint!(1));
        ids.insert(String::from("low"), bigint!(2));

        //Create references
        vm.references = HashMap::from([
            (
                0,
                HintReference {
                    dereference: true,
                    register: Register::FP,
                    offset1: -7,
                    offset2: 0,
                    inner_dereference: false,
                    ap_tracking_data: None,
                    immediate: None,
                },
            ),
            (1, HintReference::new_simple(-3)),
            (
                2,
                HintReference {
                    dereference: true,
                    register: Register::FP,
                    offset1: -2,
                    offset2: 0,
                    inner_dereference: false,
                    ap_tracking_data: None,
                    immediate: None,
                },
            ),
        ]);
        let mut vm_proxy = get_vm_proxy(&mut vm);
        assert_eq!(
            HINT_EXECUTOR.execute_hint(&mut vm_proxy, hint_code, &ids, &ApTracking::new()),
            Err(VirtualMachineError::NoneInMemoryRange)
        );
    }

    #[test]
    fn unsafe_keccak_finalize_expected_integer_at_range() {
        let hint_code = "from eth_hash.auto import keccak\nkeccak_input = bytearray()\nn_elms = ids.keccak_state.end_ptr - ids.keccak_state.start_ptr\nfor word in memory.get_range(ids.keccak_state.start_ptr, n_elms):\n    keccak_input += word.to_bytes(16, 'big')\nhashed = keccak(keccak_input)\nids.high = int.from_bytes(hashed[:16], 'big')\nids.low = int.from_bytes(hashed[16:32], 'big')";
        let mut vm = vm!();

        // initialize memory segments
        vm.segments.add(&mut vm.memory, None);

        // initialize fp
        vm.run_context.fp = MaybeRelocatable::from((0, 9));

        vm.memory
            // pointer to keccak_state
            .insert(
                &MaybeRelocatable::from((0, 1)),
                &MaybeRelocatable::from((0, 2)),
            )
            .unwrap();

        vm.memory
            // field start_ptr of keccak_state
            .insert(
                &MaybeRelocatable::from((0, 2)),
                &MaybeRelocatable::from((0, 4)),
            )
            .unwrap();

        vm.memory
            // field end_ptr of keccak_state
            .insert(
                &MaybeRelocatable::from((0, 3)),
                &MaybeRelocatable::from((0, 5)),
            )
            .unwrap();

        vm.memory
            // this is the cell pointed by start_ptr and should be
            // a number, not a pointer. This causes the error
            .insert(
                &MaybeRelocatable::from((0, 4)),
                &MaybeRelocatable::from((0, 5)),
            )
            .unwrap();

        vm.memory
            // the number that is pointed to by end_pointer
            .insert(
                &MaybeRelocatable::from((0, 5)),
                &MaybeRelocatable::from(bigint!(2)),
            )
            .unwrap();

        vm.memory
            // we create a memory gap in (0, 6) and (0, 7)
            // for high and low variables
            .insert(
                &MaybeRelocatable::from((0, 8)),
                &MaybeRelocatable::from(bigint!(0)),
            )
            .unwrap();

        let mut ids = HashMap::<String, BigInt>::new();
        ids.insert(String::from("keccak_state"), bigint!(0));
        ids.insert(String::from("high"), bigint!(1));
        ids.insert(String::from("low"), bigint!(2));

        //Create references
        vm.references = HashMap::from([
            (
                0,
                HintReference {
                    dereference: true,
                    register: Register::FP,
                    offset1: -7,
                    offset2: 0,
                    inner_dereference: false,
                    ap_tracking_data: None,
                    immediate: None,
                },
            ),
            (1, HintReference::new_simple(-3)),
            (
                2,
                HintReference {
                    dereference: true,
                    register: Register::FP,
                    offset1: -2,
                    offset2: 0,
                    inner_dereference: false,
                    ap_tracking_data: None,
                    immediate: None,
                },
            ),
        ]);

        let mut vm_proxy = get_vm_proxy(&mut vm);
        assert!(HINT_EXECUTOR
            .execute_hint(&mut vm_proxy, hint_code, &ids, &ApTracking::new())
            .is_err());
    }
}<|MERGE_RESOLUTION|>--- conflicted
+++ resolved
@@ -219,36 +219,9 @@
             hint_code::COMPARE_BYTES_IN_WORD_NONDET => {
                 compare_bytes_in_word_nondet(vm_proxy, ids, None)
             }
-<<<<<<< HEAD
-=======
-            hint_code::SQUASH_DICT => squash_dict(vm, ids, Some(ap_tracking)),
-            hint_code::VM_ENTER_SCOPE => enter_scope(vm),
-            hint_code::DICT_UPDATE => dict_update(vm, ids, None),
-            hint_code::DICT_SQUASH_COPY_DICT => dict_squash_copy_dict(vm, ids, Some(ap_tracking)),
-            hint_code::DICT_SQUASH_UPDATE_PTR => dict_squash_update_ptr(vm, ids, Some(ap_tracking)),
-            hint_code::UINT256_ADD => uint256_add(vm, ids, None),
-            hint_code::SPLIT_64 => split_64(vm, ids, None),
-            hint_code::UINT256_SQRT => uint256_sqrt(vm, ids, None),
-            hint_code::UINT256_SIGNED_NN => uint256_signed_nn(vm, ids, None),
-            hint_code::UINT256_UNSIGNED_DIV_REM => uint256_unsigned_div_rem(vm, ids, None),
-            hint_code::BIGINT_TO_UINT256 => bigint_to_uint256(vm, ids, None),
-            hint_code::IS_ZERO_PACK => is_zero_pack(vm, ids, None),
-            hint_code::IS_ZERO_NONDET => is_zero_nondet(vm),
-            hint_code::IS_ZERO_ASSIGN_SCOPE_VARS => is_zero_assign_scope_variables(vm),
-            hint_code::DIV_MOD_N_PACKED_DIVMOD => div_mod_n_packed_divmod(vm, ids, None),
-            hint_code::DIV_MOD_N_SAFE_DIV => div_mod_n_safe_div(vm),
-            hint_code::GET_POINT_FROM_X => get_point_from_x(vm, ids, Some(ap_tracking)),
-            hint_code::EC_NEGATE => ec_negate(vm, ids, None),
-            hint_code::EC_DOUBLE_SCOPE => compute_doubling_slope(vm, ids, None),
-            hint_code::COMPUTE_SLOPE => compute_slope(vm, ids, None),
-            hint_code::EC_DOUBLE_ASSIGN_NEW_X => ec_double_assign_new_x(vm, ids, Some(ap_tracking)),
-            hint_code::EC_DOUBLE_ASSIGN_NEW_Y => ec_double_assign_new_y(vm),
-            hint_code::SHA256_MAIN => sha256_main(vm, ids, Some(ap_tracking)),
-            hint_code::SHA256_INPUT => sha256_input(vm, ids, None),
-            hint_code::SHA256_FINALIZE => sha256_finalize(vm, ids, None),
-            hint_code::KECCAK_WRITE_ARGS => keccak_write_args(vm, ids, Some(ap_tracking)),
-            hint_code::COMPARE_BYTES_IN_WORD_NONDET => compare_bytes_in_word_nondet(vm, ids, None),
->>>>>>> 8af787af
+            hint_code::SHA256_MAIN => sha256_main(vm_proxy, ids, Some(ap_tracking)),
+            hint_code::SHA256_INPUT => sha256_input(vm_proxy, ids, None),
+            hint_code::SHA256_FINALIZE => sha256_finalize(vm_proxy, ids, None),
             hint_code::COMPARE_KECCAK_FULL_RATE_IN_BYTES_NONDET => {
                 compare_keccak_full_rate_in_bytes_nondet(vm_proxy, ids, None)
             }
