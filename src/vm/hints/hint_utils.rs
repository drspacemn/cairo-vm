--- conflicted
+++ resolved
@@ -6,13 +6,9 @@
 };
 use crate::{bigint, vm::hints::execute_hint::HintReference};
 use num_bigint::BigInt;
-<<<<<<< HEAD
-use num_traits::{FromPrimitive, Signed, ToPrimitive};
-=======
 use num_integer::Integer;
 use num_traits::Signed;
 use num_traits::{FromPrimitive, ToPrimitive};
->>>>>>> 2782afe0
 use std::collections::HashMap;
 
 ///Computes the memory address indicated by the HintReference
@@ -109,10 +105,13 @@
                     {
                         value = bigint!(0);
                     }
-                    return vm
+                    return match vm
                         .memory
                         .insert(&vm.run_context.ap, &MaybeRelocatable::from(value))
-                        .map_err(VirtualMachineError::MemoryError);
+                    {
+                        Ok(_) => Ok(()),
+                        Err(memory_error) => Err(VirtualMachineError::MemoryError(memory_error)),
+                    };
                 }
             }
             Err(VirtualMachineError::NoRangeCheckBuiltin)
@@ -170,10 +169,13 @@
                     {
                         value = bigint!(0);
                     }
-                    return vm
+                    return match vm
                         .memory
                         .insert(&vm.run_context.ap, &MaybeRelocatable::from(value))
-                        .map_err(VirtualMachineError::MemoryError);
+                    {
+                        Ok(_) => Ok(()),
+                        Err(memory_error) => Err(VirtualMachineError::MemoryError(memory_error)),
+                    };
                 }
             }
             Err(VirtualMachineError::NoRangeCheckBuiltin)
@@ -277,12 +279,6 @@
     }
 }
 
-<<<<<<< HEAD
-//from starkware.cairo.common.math_utils import is_positive
-//ids.is_positive = 1 if is_positive(
-//    value=ids.value, prime=PRIME, rc_bound=range_check_builtin.bound) else 0
-pub fn is_positive(
-=======
 //Implements hint: from starkware.cairo.lang.vm.relocatable import RelocatableValue
 //        both_ints = isinstance(ids.a, int) and isinstance(ids.b, int)
 //        both_relocatable = (
@@ -292,12 +288,134 @@
 //            f'assert_not_equal failed: non-comparable values: {ids.a}, {ids.b}.'
 //        assert (ids.a - ids.b) % PRIME != 0, f'assert_not_equal failed: {ids.a} = {ids.b}.'
 pub fn assert_not_equal(
->>>>>>> 2782afe0
     vm: &mut VirtualMachine,
     ids: HashMap<String, BigInt>,
 ) -> Result<(), VirtualMachineError> {
     //Check that ids contains the reference id for each variable used by the hint
-<<<<<<< HEAD
+    let (a_ref, b_ref) = if let (Some(a_ref), Some(b_ref)) =
+        (ids.get(&String::from("a")), ids.get(&String::from("b")))
+    {
+        (a_ref, b_ref)
+    } else {
+        return Err(VirtualMachineError::IncorrectIds(
+            vec![String::from("a"), String::from("b")],
+            ids.into_keys().collect(),
+        ));
+    };
+    //Check that each reference id corresponds to a value in the reference manager
+    let (a_addr, b_addr) = if let (Some(a_addr), Some(b_addr)) = (
+        get_address_from_reference(a_ref, &vm.references, &vm.run_context),
+        get_address_from_reference(b_ref, &vm.references, &vm.run_context),
+    ) {
+        (a_addr, b_addr)
+    } else {
+        return Err(VirtualMachineError::FailedToGetIds);
+    };
+    //Check that the ids are in memory
+    match (vm.memory.get(&a_addr), vm.memory.get(&b_addr)) {
+        (Ok(Some(maybe_rel_a)), Ok(Some(maybe_rel_b))) => match (maybe_rel_a, maybe_rel_b) {
+            (MaybeRelocatable::Int(ref a), MaybeRelocatable::Int(ref b)) => {
+                if (a - b).mod_floor(&vm.prime) == bigint!(0) {
+                    return Err(VirtualMachineError::AssertNotEqualFail(
+                        maybe_rel_a.clone(),
+                        maybe_rel_b.clone(),
+                    ));
+                };
+                Ok(())
+            }
+            (MaybeRelocatable::RelocatableValue(a), MaybeRelocatable::RelocatableValue(b)) => {
+                if a.segment_index != b.segment_index {
+                    return Err(VirtualMachineError::DiffIndexComp(a.clone(), b.clone()));
+                };
+                if a.offset == b.offset {
+                    return Err(VirtualMachineError::AssertNotEqualFail(
+                        maybe_rel_a.clone(),
+                        maybe_rel_b.clone(),
+                    ));
+                };
+                Ok(())
+            }
+            _ => Err(VirtualMachineError::DiffTypeComparison(
+                maybe_rel_a.clone(),
+                maybe_rel_b.clone(),
+            )),
+        },
+        _ => Err(VirtualMachineError::FailedToGetIds),
+    }
+}
+
+//Implements hint:
+// %{
+//     from starkware.cairo.common.math_utils import assert_integer
+//     assert_integer(ids.a)
+//     assert 0 <= ids.a % PRIME < range_check_builtin.bound, f'a = {ids.a} is out of range.'
+// %}
+pub fn assert_nn(
+    vm: &mut VirtualMachine,
+    ids: HashMap<String, BigInt>,
+) -> Result<(), VirtualMachineError> {
+    //Check that ids contains the reference id for 'a' variable used by the hint
+    let a_ref = if let Some(a_ref) = ids.get(&String::from("a")) {
+        a_ref
+    } else {
+        return Err(VirtualMachineError::IncorrectIds(
+            vec![String::from("a")],
+            ids.into_keys().collect(),
+        ));
+    };
+    //Check that 'a' reference id corresponds to a value in the reference manager
+    let a_addr =
+        if let Some(a_addr) = get_address_from_reference(a_ref, &vm.references, &vm.run_context) {
+            a_addr
+        } else {
+            return Err(VirtualMachineError::FailedToGetIds);
+        };
+
+    //Check that the 'a' id is in memory
+    let maybe_rel_a = if let Ok(Some(maybe_rel_a)) = vm.memory.get(&a_addr) {
+        maybe_rel_a
+    } else {
+        return Err(VirtualMachineError::FailedToGetIds);
+    };
+
+    //assert_integer(ids.a)
+    let a = if let &MaybeRelocatable::Int(ref a) = maybe_rel_a {
+        a
+    } else {
+        return Err(VirtualMachineError::ExpectedInteger(a_addr.clone()));
+    };
+
+    for (name, builtin) in &vm.builtin_runners {
+        //Check that range_check_builtin is present
+        if name == &String::from("range_check") {
+            let range_check_builtin = if let Some(range_check_builtin) =
+                builtin.as_any().downcast_ref::<RangeCheckBuiltinRunner>()
+            {
+                range_check_builtin
+            } else {
+                return Err(VirtualMachineError::NoRangeCheckBuiltin);
+            };
+
+            // assert 0 <= ids.a % PRIME < range_check_builtin.bound
+            if a.mod_floor(&vm.prime).is_positive()
+                && a.mod_floor(&vm.prime) < range_check_builtin._bound
+            {
+                return Ok(());
+            } else {
+                return Err(VirtualMachineError::ValueOutOfRange(a.clone()));
+            }
+        }
+    }
+    Err(VirtualMachineError::NoRangeCheckBuiltin)
+}
+//from starkware.cairo.common.math_utils import is_positive
+//ids.is_positive = 1 if is_positive(
+//    value=ids.value, prime=PRIME, rc_bound=range_check_builtin.bound) else 0
+pub fn is_positive(
+    vm: &mut VirtualMachine,
+    ids: HashMap<String, BigInt>,
+) -> Result<(), VirtualMachineError> {
+    //Check that ids contains the reference id for each variable used by the hint
     let (value_ref, is_positive_ref) = if let (Some(value_ref), Some(is_positive_ref)) = (
         ids.get(&String::from("value")),
         ids.get(&String::from("is_positive")),
@@ -306,37 +424,19 @@
     } else {
         return Err(VirtualMachineError::IncorrectIds(
             vec![String::from("value"), String::from("is_positive")],
-=======
-    let (a_ref, b_ref) = if let (Some(a_ref), Some(b_ref)) =
-        (ids.get(&String::from("a")), ids.get(&String::from("b")))
-    {
-        (a_ref, b_ref)
-    } else {
-        return Err(VirtualMachineError::IncorrectIds(
-            vec![String::from("a"), String::from("b")],
->>>>>>> 2782afe0
             ids.into_keys().collect(),
         ));
     };
     //Check that each reference id corresponds to a value in the reference manager
-<<<<<<< HEAD
     let (value_addr, is_positive_addr) = if let (Some(value_addr), Some(is_positive_addr)) = (
         get_address_from_reference(value_ref, &vm.references, &vm.run_context),
         get_address_from_reference(is_positive_ref, &vm.references, &vm.run_context),
     ) {
         (value_addr, is_positive_addr)
-=======
-    let (a_addr, b_addr) = if let (Some(a_addr), Some(b_addr)) = (
-        get_address_from_reference(a_ref, &vm.references, &vm.run_context),
-        get_address_from_reference(b_ref, &vm.references, &vm.run_context),
-    ) {
-        (a_addr, b_addr)
->>>>>>> 2782afe0
     } else {
         return Err(VirtualMachineError::FailedToGetIds);
     };
     //Check that the ids are in memory
-<<<<<<< HEAD
     match (vm.memory.get(&value_addr), vm.memory.get(&is_positive_addr)) {
         (Ok(Some(maybe_rel_value)), Ok(_)) => {
             //Check that the value at the ids address is an Int
@@ -377,101 +477,4 @@
         }
         _ => Err(VirtualMachineError::FailedToGetIds),
     }
-=======
-    match (vm.memory.get(&a_addr), vm.memory.get(&b_addr)) {
-        (Ok(Some(maybe_rel_a)), Ok(Some(maybe_rel_b))) => match (maybe_rel_a, maybe_rel_b) {
-            (MaybeRelocatable::Int(ref a), MaybeRelocatable::Int(ref b)) => {
-                if (a - b).mod_floor(&vm.prime) == bigint!(0) {
-                    return Err(VirtualMachineError::AssertNotEqualFail(
-                        maybe_rel_a.clone(),
-                        maybe_rel_b.clone(),
-                    ));
-                };
-                Ok(())
-            }
-            (MaybeRelocatable::RelocatableValue(a), MaybeRelocatable::RelocatableValue(b)) => {
-                if a.segment_index != b.segment_index {
-                    return Err(VirtualMachineError::DiffIndexComp(a.clone(), b.clone()));
-                };
-                if a.offset == b.offset {
-                    return Err(VirtualMachineError::AssertNotEqualFail(
-                        maybe_rel_a.clone(),
-                        maybe_rel_b.clone(),
-                    ));
-                };
-                Ok(())
-            }
-            _ => Err(VirtualMachineError::DiffTypeComparison(
-                maybe_rel_a.clone(),
-                maybe_rel_b.clone(),
-            )),
-        },
-        _ => Err(VirtualMachineError::FailedToGetIds),
-    }
-}
-
-//Implements hint:
-// %{
-//     from starkware.cairo.common.math_utils import assert_integer
-//     assert_integer(ids.a)
-//     assert 0 <= ids.a % PRIME < range_check_builtin.bound, f'a = {ids.a} is out of range.'
-// %}
-pub fn assert_nn(
-    vm: &mut VirtualMachine,
-    ids: HashMap<String, BigInt>,
-) -> Result<(), VirtualMachineError> {
-    //Check that ids contains the reference id for 'a' variable used by the hint
-    let a_ref = if let Some(a_ref) = ids.get(&String::from("a")) {
-        a_ref
-    } else {
-        return Err(VirtualMachineError::IncorrectIds(
-            vec![String::from("a")],
-            ids.into_keys().collect(),
-        ));
-    };
-    //Check that 'a' reference id corresponds to a value in the reference manager
-    let a_addr =
-        if let Some(a_addr) = get_address_from_reference(a_ref, &vm.references, &vm.run_context) {
-            a_addr
-        } else {
-            return Err(VirtualMachineError::FailedToGetIds);
-        };
-
-    //Check that the 'a' id is in memory
-    let maybe_rel_a = if let Ok(Some(maybe_rel_a)) = vm.memory.get(&a_addr) {
-        maybe_rel_a
-    } else {
-        return Err(VirtualMachineError::FailedToGetIds);
-    };
-
-    //assert_integer(ids.a)
-    let a = if let &MaybeRelocatable::Int(ref a) = maybe_rel_a {
-        a
-    } else {
-        return Err(VirtualMachineError::ExpectedInteger(a_addr.clone()));
-    };
-
-    for (name, builtin) in &vm.builtin_runners {
-        //Check that range_check_builtin is present
-        if name == &String::from("range_check") {
-            let range_check_builtin = if let Some(range_check_builtin) =
-                builtin.as_any().downcast_ref::<RangeCheckBuiltinRunner>()
-            {
-                range_check_builtin
-            } else {
-                return Err(VirtualMachineError::NoRangeCheckBuiltin);
-            };
-
-            // assert 0 <= ids.a % PRIME < range_check_builtin.bound
-            if a.mod_floor(&vm.prime).is_positive()
-                && a.mod_floor(&vm.prime) < range_check_builtin._bound
-            {
-                return Ok(());
-            } else {
-                return Err(VirtualMachineError::ValueOutOfRange(a.clone()));
-            }
-        }
-    }
-    Err(VirtualMachineError::NoRangeCheckBuiltin)
->>>>>>> 2782afe0
 }