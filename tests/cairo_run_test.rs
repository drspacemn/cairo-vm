--- conflicted
+++ resolved
@@ -147,11 +147,12 @@
 }
 
 #[test]
-<<<<<<< HEAD
 fn cairo_run_pow() {
     cairo_run::cairo_run(Path::new("cairo_programs/pow.json"), false)
         .expect("Couldn't run program");
-=======
+}
+
+#[test]
 fn cairo_run_dict() {
     cairo_run::cairo_run(Path::new("cairo_programs/dict.json"), false)
         .expect("Couldn't run program");
@@ -197,5 +198,4 @@
         err.unwrap().to_string(),
         "VM failure: Dict Error: Got the wrong value for dict_update, expected value: 3, got: Some(5) for key: 2"
     );
->>>>>>> c00627ca
 }